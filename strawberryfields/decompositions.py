--- conflicted
+++ resolved
@@ -167,19 +167,9 @@
 
     return [n-1, n, thetar, phir, nmax]
 
-<<<<<<< HEAD
-def clements(V, tol=11):
-<<<<<<< HEAD
-    r"""Clements decomposition with phases in the middle of interferomter
-=======
 
 def clements(V, tol=1e-11):
     r"""Performs the Clements decomposition of a Unitary complex matrix.
->>>>>>> d880ba5173e94b18e2f2e73ab51f38669ee001fe
-=======
-    r"""Performs the Clements decomposition of a Unitary complex matrix, with local
-    phase shifts applied in the middle of the interferometer.
->>>>>>> 30b338fd
 
     See Clements et al. Optica 3, 1460 (2016) [10.1364/OPTICA.3.001460]
     for more details.
@@ -227,8 +217,7 @@
     return tilist, tlist, np.diag(localV)
 
 def clements_eq5(V, tol=11):
-    r"""Performs the Clements decomposition of a Unitary complex matrix, with local
-    phase shifts applied after the interferometer.
+    r"""Clements decomposition of unitary matrix
 
     See Clements et al. Optica 3, 1460 (2016) [10.1364/OPTICA.3.001460]
     for more details.
