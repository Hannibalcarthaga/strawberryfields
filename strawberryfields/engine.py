--- conflicted
+++ resolved
@@ -411,15 +411,10 @@
         temp_run_options.setdefault("modes", None)
 
         # avoid unexpected keys being sent to Operations
-<<<<<<< HEAD
-        eng_run_keys = ["shots"]
-        eng_run_options = {key: temp_run_options[key] for key in temp_run_options.keys() & eng_run_keys}
-=======
         eng_run_keys = ["eval", "session", "feed_dict", "shots"]
         eng_run_options = {
             key: temp_run_options[key] for key in temp_run_options.keys() & eng_run_keys
         }
->>>>>>> e557ba23
 
         # check that batching is not used together with shots > 1
         if self.backend_options.get("batch_size", 0) and eng_run_options["shots"] > 1:
