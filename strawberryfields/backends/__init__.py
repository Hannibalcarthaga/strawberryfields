--- conflicted
+++ resolved
@@ -96,12 +96,8 @@
     "TFBackend",
     "BaseState",
     "BaseFockState",
-<<<<<<< HEAD
-    "BaseGaussianState" "BaseBosonicState",
-=======
     "BaseGaussianState",
     "BaseBosonicState",
->>>>>>> 22f48022
 ]
 
 
