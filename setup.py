# Copyright 2019 Xanadu Quantum Technologies Inc.

# Licensed under the Apache License, Version 2.0 (the "License");
# you may not use this file except in compliance with the License.
# You may obtain a copy of the License at

#     http://www.apache.org/licenses/LICENSE-2.0

# Unless required by applicable law or agreed to in writing, software
# distributed under the License is distributed on an "AS IS" BASIS,
# WITHOUT WARRANTIES OR CONDITIONS OF ANY KIND, either express or implied.
# See the License for the specific language governing permissions and
# limitations under the License.

#!/usr/bin/env python3
import sys
import os
from setuptools import setup

# from sphinx.setup_command import BuildDoc

with open("strawberryfields/_version.py") as f:
    version = f.readlines()[-1].split()[-1].strip("\"'")

# cmdclass = {'build_docs': BuildDoc}

requirements = [
    "numpy>=1.16.3",
    "scipy>=1.0.0",
    "networkx>=2.0",
    "quantum-blackbird>=0.2.0",
<<<<<<< HEAD
    "python-dateutil>=2.8.0",
=======
    "hafnian>=0.6",
>>>>>>> 1508970a
    "toml",
    "appdirs",
]

# extra_requirements = [
#     "tf": ["tensorflow>=1.3.0,<1.7"],
#     "tf_gpu": ["tensorflow-gpu>=1.3.0,<1.7"]
# ]

info = {
<<<<<<< HEAD
    "name": "StrawberryFields",
    "version": version,
    "maintainer": "Xanadu Inc.",
    "maintainer_email": "nathan@xanadu.ai",
    "url": "http://xanadu.ai",
    "license": "Apache License 2.0",
    "packages": [
        "strawberryfields",
        "strawberryfields.devicespecs",
        "strawberryfields.backends",
        "strawberryfields.backends.tfbackend",
        "strawberryfields.backends.fockbackend",
        "strawberryfields.backends.gaussianbackend",
    ],
    "package_data": {"strawberryfields": ["backends/data/*"]},
    "include_package_data": True,
    "description": "Open source library for continuous-variable quantum computation",
    "long_description": open("README.rst").read(),
    "provides": ["strawberryfields"],
    "install_requires": requirements,
=======
    'name': 'StrawberryFields',
    'version': version,
    'maintainer': 'Xanadu Inc.',
    'maintainer_email': 'nathan@xanadu.ai',
    'url': 'http://xanadu.ai',
    'license': 'Apache License 2.0',
    'packages': [
                    'strawberryfields',
                    'strawberryfields.devicespecs',
                    'strawberryfields.backends',
                    'strawberryfields.backends.tfbackend',
                    'strawberryfields.backends.fockbackend',
                    'strawberryfields.backends.gaussianbackend'
                ],
    'package_data': {'strawberryfields': ['backends/data/*']},
    'include_package_data': True,
    'description': 'Open source library for continuous-variable quantum computation',
    'long_description': open('README.rst', encoding='utf-8').read(),
    'provides': ["strawberryfields"],
    'install_requires': requirements,
>>>>>>> 1508970a
    # 'extras_require': extra_requirements,
    "command_options": {
        "build_sphinx": {
            "version": ("setup.py", version),
            "release": ("setup.py", version),
        }
    },
}

classifiers = [
    "Development Status :: 3 - Alpha",
    "Environment :: Console",
    "Intended Audience :: Science/Research",
    "License :: OSI Approved :: Apache Software License",
    "Natural Language :: English",
    "Operating System :: POSIX",
    "Operating System :: MacOS :: MacOS X",
    "Operating System :: POSIX :: Linux",
    "Operating System :: Microsoft :: Windows",
    "Programming Language :: Python",
    "Programming Language :: Python :: 3",
    "Programming Language :: Python :: 3.5",
    "Programming Language :: Python :: 3.6",
    "Programming Language :: Python :: 3 :: Only",
    "Topic :: Scientific/Engineering :: Physics",
]

setup(classifiers=classifiers, **(info))<|MERGE_RESOLUTION|>--- conflicted
+++ resolved
@@ -29,11 +29,8 @@
     "scipy>=1.0.0",
     "networkx>=2.0",
     "quantum-blackbird>=0.2.0",
-<<<<<<< HEAD
     "python-dateutil>=2.8.0",
-=======
     "hafnian>=0.6",
->>>>>>> 1508970a
     "toml",
     "appdirs",
 ]
@@ -44,7 +41,6 @@
 # ]
 
 info = {
-<<<<<<< HEAD
     "name": "StrawberryFields",
     "version": version,
     "maintainer": "Xanadu Inc.",
@@ -62,37 +58,12 @@
     "package_data": {"strawberryfields": ["backends/data/*"]},
     "include_package_data": True,
     "description": "Open source library for continuous-variable quantum computation",
-    "long_description": open("README.rst").read(),
+    "long_description": open("README.rst", encoding="utf-8").read(),
     "provides": ["strawberryfields"],
     "install_requires": requirements,
-=======
-    'name': 'StrawberryFields',
-    'version': version,
-    'maintainer': 'Xanadu Inc.',
-    'maintainer_email': 'nathan@xanadu.ai',
-    'url': 'http://xanadu.ai',
-    'license': 'Apache License 2.0',
-    'packages': [
-                    'strawberryfields',
-                    'strawberryfields.devicespecs',
-                    'strawberryfields.backends',
-                    'strawberryfields.backends.tfbackend',
-                    'strawberryfields.backends.fockbackend',
-                    'strawberryfields.backends.gaussianbackend'
-                ],
-    'package_data': {'strawberryfields': ['backends/data/*']},
-    'include_package_data': True,
-    'description': 'Open source library for continuous-variable quantum computation',
-    'long_description': open('README.rst', encoding='utf-8').read(),
-    'provides': ["strawberryfields"],
-    'install_requires': requirements,
->>>>>>> 1508970a
     # 'extras_require': extra_requirements,
     "command_options": {
-        "build_sphinx": {
-            "version": ("setup.py", version),
-            "release": ("setup.py", version),
-        }
+        "build_sphinx": {"version": ("setup.py", version), "release": ("setup.py", version)}
     },
 }
 
