# Release 0.17.0 (development release)

<h3>New features since last release</h3>

* `TDMProgram` objects can now be compiled and submitted via the API.
  [(#476)](https://github.com/XanaduAI/strawberryfields/pull/476)

<<<<<<< HEAD
* Wigner functions can be plotted directly via Strawberry Fields using Plot.ly.
  [(#495)](https://github.com/XanaduAI/strawberryfields/pull/495)

  ```python
  prog = sf.Program(1)
  eng = sf.Engine('fock', backend_options={"cutoff_dim": 10})

  with prog.context as q:
    gamma = 2
    Vgate(gamma) | q[0]

  state = eng.run(prog).state

  xvec = np.arange(-4, 4, 0.01)
  pvec = np.arange(-4, 4, 0.01)

  sf.plot_wigner(state, xvec, pvec, renderer="browser")
  ```
=======
* Strawberry Fields code can be generated from a program (and an engine) by
  calling `sf.io.generate_code(program, eng=engine)`.
  [(#496)](https://github.com/XanaduAI/strawberryfields/pull/496)
>>>>>>> e54205f7

<h3>Improvements</h3>

* The `copies` option when constructing a `TDMProgram` have been removed. Instead, the number of
  copies of a TDM algorithm can now be set by passing the `shots` keyword argument to
  the `eng.run()` method.
  [(#489)](https://github.com/XanaduAI/strawberryfields/pull/489)

  ```pycon
  >>> with prog.context([1, 2], [3, 4]) as (p, q):
  ...     ops.Sgate(0.7, 0) | q[1]
  ...     ops.BSgate(p[0]) | (q[0], q[1])
  ...     ops.MeasureHomodyne(p[1]) | q[0]
  >>> eng = sf.Engine("gaussian")
  >>> results = eng.run(prog, shots=3)
  ```

  Furthermore, the `TDMProgram.unrolled_circuit` attribute now only contains the single-shot
  unrolled circuit. Unrolling with multiple shots can still be specified via the `unroll` method:
  `TDMProgram.unroll(shots=60)`.

* The `Result.samples` returned by TDM programs has been updated to return
  samples of shape `(shots, spatial modes, timebins)` instead of `(shots, spatial
  modes * timebins)`.
  [(#489)](https://github.com/XanaduAI/strawberryfields/pull/489)

* A sample post-processing function is added that allows users to move
  vacuum mode measurements from the first shots to the last shots, and
  potentially crop out the final shots containing these measurements.
  [(#489)](https://github.com/XanaduAI/strawberryfields/pull/489)

* `TDMProgram` objects can now be serialized into Blackbird scripts, and vice versa.
  [(#476)](https://github.com/XanaduAI/strawberryfields/pull/476)

<h3>Breaking changes</h3>

<h3>Bug fixes</h3>

* Fixed issue with `reshape_samples` where the samples were sometimes
  reshaped in the wrong way.
  [(#489)](https://github.com/XanaduAI/strawberryfields/pull/489)

* The list of modes is now correctly added to the Blackbird program when using the
  `io.to_blackbird` function.
  [(#476)](https://github.com/XanaduAI/strawberryfields/pull/476)

* Fixes a bug where printing the `Result` object containing samples from a time-domain
  experiment would result in an error. Printing the result object now correctly displays
  information about the results.
  [(#493)](https://github.com/XanaduAI/strawberryfields/pull/493)

* `TDMProgram.run_options` is now correctly used when running a TDM program.
  [(#500)](https://github.com/XanaduAI/strawberryfields/pull/500)

* Fixes a bug where a single parameter list passed to the `TDMProgram`
  context results in an error.
  [(#503)](https://github.com/XanaduAI/strawberryfields/pull/503)

<h3>Documentation</h3>

<h3>Contributors</h3>

This release contains contributions from (in alphabetical order):

Theodor Isacsson, Josh Izaac, Fabian Laudenbach, Nicolas Quesada, Antal Száva.

# Release 0.16.0 (current release)

<h3>New features since last release</h3>

* Moves the chemistry utility functions `prob` and `marginals` to the `apps.qchem.utils` module of
  Applications layer of Strawberry Fields. These functions were initially created as utility
  functions to help simulating vibrational dynamics. However, they can also be used in other
  applications and therefore should be moved to the `apps.qchem.utils` module which hosts
  general-purpose utility functions for chemistry applications.
  [(#487)](https://github.com/XanaduAI/strawberryfields/pull/487)

* Adds the ability to construct time domain multiplexing algorithms via the new
  `sf.TDMProgram` class, for highly scalable simulation of Gaussian states.
  [(#440)](https://github.com/XanaduAI/strawberryfields/pull/440)

  For example, creating and simulating a time domain program with 2 concurrent modes:

  ```pycon
  >>> import strawberryfields as sf
  >>> from strawberryfields import ops
  >>> prog = sf.TDMProgram(N=2)
  >>> with prog.context([1, 2], [3, 4], copies=3) as (p, q):
  ...     ops.Sgate(0.7, 0) | q[1]
  ...     ops.BSgate(p[0]) | (q[0], q[1])
  ...     ops.MeasureHomodyne(p[1]) | q[0]
  >>> eng = sf.Engine("gaussian")
  >>> results = eng.run(prog)
  >>> print(results.all_samples)
  {0: [array([1.26208025]), array([1.53910032]), array([-1.29648336]),
  array([0.75743215]), array([-0.17850101]), array([-1.44751996])]}
  ```

  For more details, see the [code
  documentation](https://strawberryfields.readthedocs.io/en/stable/code/api/strawberryfields.TDMProgram.html).

* Adds the function `VibronicTransition` to the `apps.qchem.vibronic` module. This function generates a
  custom Strawberry Fields operation for applying the Doktorov operator on a given state.
  [(#451)](https://github.com/XanaduAI/strawberryfields/pull/451)

  ```pycon
  >>> from strawberryfields.apps.qchem.vibronic import VibronicTransition
  >>> modes = 2
  >>> p = sf.Program(modes)
  >>> with p.context as q:
  ...     VibronicTransition(U1, r, U2, alpha) | q
  ```

* Adds the `TimeEvolution` function to the `apps.qchem.dynamics` module. This function
  generates a custom Strawberry Fields operation for applying a time evolution operator on a given state.
  [(#455)](https://github.com/XanaduAI/strawberryfields/pull/455)

  ```pycon
  >>> modes = 2
  >>> p = sf.Program(modes)
  >>> with p.context as q:
  ...     sf.ops.Fock(1) | q[0]
  ...     sf.ops.Interferometer(Ul.T) | q
  ...     TimeEvolution(w, t) | q
  ...     sf.ops.Interferometer(Ul) | q
  ```

  where `w` is the normal mode frequencies, and `t` the time in femtoseconds.

* Molecular data and pre-generated samples for water and pyrrole have been added to the data module
  of the Applications layer of Strawberry Fields. For more details, please see the [data module
  documentation](https://strawberryfields.readthedocs.io/en/stable/introduction/data.html#molecules)
  [(#463)](https://github.com/XanaduAI/strawberryfields/pull/463)

* Adds the function `read_gamess` to the qchem module to extract the atomic coordinates, atomic
  masses, vibrational frequencies, and normal modes of a molecule from the output file of a
  vibrational frequency calculation performed with the GAMESS quantum chemistry package.
  [(#460)](https://github.com/XanaduAI/strawberryfields/pull/460)

  ```pycon
  >>> r, m, w, l = read_gamess('../BH_data.out')
  >>> r # atomic coordinates
  array([[0.0000000, 0.0000000, 0.0000000],
         [1.2536039, 0.0000000, 0.0000000]])
  >>> m # atomic masses
  array([11.00931,  1.00782])
  >>> w # vibrational frequencies
  array([19.74, 19.73, 0.00, 0.00, 0.00, 2320.32])
  >>> l # normal modes
  array([[-0.0000000e+00, -7.5322000e-04, -8.7276210e-02,  0.0000000e+00,
       8.2280900e-03,  9.5339055e-01],
     [-0.0000000e+00, -8.7276210e-02,  7.5322000e-04,  0.0000000e+00,
       9.5339055e-01, -8.2280900e-03],
     [ 2.8846925e-01, -2.0000000e-08,  2.0000000e-08,  2.8846925e-01,
      -2.0000000e-08,  2.0000000e-08],
     [ 2.0000000e-08,  2.8846925e-01, -2.0000000e-08,  2.0000000e-08,
       2.8846925e-01, -2.0000000e-08],
     [-2.0000000e-08,  2.0000000e-08,  2.8846925e-01, -2.0000000e-08,
       2.0000000e-08,  2.8846925e-01],
     [-8.7279460e-02,  0.0000000e+00,  0.0000000e+00,  9.5342606e-01,
      -0.0000000e+00, -0.0000000e+00]])
  ```

<h3>Improvements</h3>

* When jobs submitted to the Xanadu Quantum Cloud are canceled, they will now display a
  `cancel_pending` JobStatus until the cancellation is confirmed.
  [(#456)](https://github.com/XanaduAI/strawberryfields/pull/456)

<h3>Bug fixes</h3>

* Fixed a bug where the function `reduced_dm` in `backends/tfbackend/states.py` gives the
  wrong output when passing it several modes.
  [(#471)](https://github.com/XanaduAI/strawberryfields/pull/471)

* Fixed a bug in the function `reduced_density_matrix` in `backends/tfbackend/ops.py` which caused the
  wrong subsystems to be traced out.
  [(#467)](https://github.com/XanaduAI/strawberryfields/issues/467)
  [(#470)](https://github.com/XanaduAI/strawberryfields/pull/470)

* Fixed a bug where decompositions to Mach-Zehnder interferometers would return
  incorrect results on NumPy 1.19.
  [(#473)](https://github.com/XanaduAI/strawberryfields/pull/473)

* The Walrus version 0.14 introduced modified function names. Affected functions have been updated
  in Strawberry Fields to avoid deprecation warnings.
  [(#472)](https://github.com/XanaduAI/strawberryfields/pull/472)

<h3>Documentation</h3>

* Adds further testing and coverage descriptions to the developer documentation.
  This includes details regarding the Strawberry Fields test structure and test decorators.
  [(#461)](https://github.com/XanaduAI/strawberryfields/pull/461)

* Updates the minimum required version of TensorFlow in the development guide.
  [(#468)](https://github.com/XanaduAI/strawberryfields/pull/468)

<h3>Contributors</h3>

This release contains contributions from (in alphabetical order):

Juan Miguel Arrazola, Tom Bromley, Theodor Isacsson, Josh Izaac, Soran Jahangiri, Nathan Killoran,
Fabian Laudenbach, Nicolás Quesada, Antal Száva, ‪Ilan Tzitrin.

# Release 0.15.1

<h3>Improvements</h3>

* Adds the ability to bypass recompilation of programs if they have been
  compiled already to the target device.
  [(#447)](https://github.com/XanaduAI/strawberryfields/pull/447)

<h3>Breaking Changes</h3>

* Changes the default compiler for devices that don't specify a default from `"Xcov"` to `"Xunitary"`.
  This compiler is slightly more strict and only compiles the unitary, not the initial squeezers,
  however avoids any unintentional permutations.
  [(#445)](https://github.com/XanaduAI/strawberryfields/pull/445)

<h3>Bug fixes</h3>

* Fixes a bug where a program that amounts to the identity operation would cause an error when
  compiled using the `xcov` compiler.
  [(#444)](https://github.com/XanaduAI/strawberryfields/pull/444)

<h3>Documentation</h3>

* Updates the `README.rst` file and hardware access links.
  [(#448)](https://github.com/XanaduAI/strawberryfields/pull/448)

<h3>Contributors</h3>

This release contains contributions from (in alphabetical order):

Theodor Isacsson, Josh Izaac, Nathan Killoran, Nicolás Quesada, Antal Száva

# Release 0.15.0

<h3>New features since last release</h3>

* Adds the ability to train variational GBS circuits in the applications layer.
  [(#387)](https://github.com/XanaduAI/strawberryfields/pull/387)
  [(#388)](https://github.com/XanaduAI/strawberryfields/pull/388)
  [(#391)](https://github.com/XanaduAI/strawberryfields/pull/391)
  [(#393)](https://github.com/XanaduAI/strawberryfields/pull/393)
  [(#414)](https://github.com/XanaduAI/strawberryfields/pull/414)
  [(#415)](https://github.com/XanaduAI/strawberryfields/pull/415)

  Trainable parameters can be embedded into a VGBS class:

  ```python
  from strawberryfields.apps import data, train

  d = data.Mutag0()
  embedding = train.Exp(d.modes)
  n_mean = 5

  vgbs = train.VGBS(d.adj, 5, embedding, threshold=False, samples=np.array(d[:1000]))
  ```

  Properties of the variational GBS distribution for different choices of
  trainable parameters can then be inspected:

  ```pycon
  >>> params = 0.1 * np.ones(d.modes)
  >>> vgbs.n_mean(params)
  3.6776094165797364
  ```

  A cost function can then be created and its value and gradient accessed:

  ```pycon
  >>> h = lambda x: np.sum(x)
  >>> cost = train.Stochastic(h, vgbs)
  >>> cost(params, n_samples=1000)
  3.940396998165503
  >>> cost.grad(params, n_samples=1000)
  array([-0.54988876, -0.49270263, -0.6628071 , -1.13057762, -1.13568456,
       -0.70180571, -0.6266806 , -0.68803539, -1.11032533, -1.12853718,
       -0.59172261, -0.47830748, -0.96901676, -0.66938217, -0.85162006,
       -0.27188134, -0.26955011])
  ```

  For more details, see the [VGBS training
  demo](https://strawberryfields.ai/photonics/apps/run_tutorial_training.html).

* Feature vectors of graphs can now be calculated exactly in the `apps.similarity` module of the
  applications layer. Datasets of pre-calculated feature vectors are available in `apps.data`.
  [(#390)](https://github.com/XanaduAI/strawberryfields/pull/390)
  [(#401)](https://github.com/XanaduAI/strawberryfields/pull/401)

  ```pycon
  >>> from strawberryfields.apps import data
  >>> from strawberryfields.apps.similarity import feature_vector_sampling
  >>> samples = data.Mutag0()
  >>> feature_vector_sampling(samples, [2, 4, 6])
  [0.19035, 0.2047, 0.1539]
  ```

  For more details, see the [graph similarlity
  demo](https://strawberryfields.ai/photonics/apps/run_tutorial_similarity.html).

* A new `strawberryfields.apps.qchem` module has been introduced, centralizing all quantum chemistry
  applications. This includes various new features and improvements:

  * Adds the `apps.qchem.duschinsky()` function for generation of the
    Duschinsky rotation matrix and displacement vector which are needed to simulate a vibronic process
    with Strawberry Fields.
    [(#434)](https://github.com/XanaduAI/strawberryfields/pull/434)

  * Adds the `apps.qchem.dynamics` module for simulating vibrational quantum dynamics in molecules.
    [(#402)](https://github.com/XanaduAI/strawberryfields/pull/402)
    [(#411)](https://github.com/XanaduAI/strawberryfields/pull/411)
    [(#419)](https://github.com/XanaduAI/strawberryfields/pull/419)
    [(#421)](https://github.com/XanaduAI/strawberryfields/pull/421)
    [(#423)](https://github.com/XanaduAI/strawberryfields/pull/423)
    [(#430)](https://github.com/XanaduAI/strawberryfields/pull/430)

    This includes:

    - `dynamics.evolution()` constructs a custom operation that encodes the input chemical
      information. This custom operation can then be used within a Strawberry Fields `Program`.

    - `dynamics.sample_coherent()`, `dynamics.sample_fock()` and `dynamics.sample_tmsv()` functions
      allow for generation of samples from a variety of input states.

    - The probability of an excited state can then be estimated with the `dynamics.prob()` function,
      which calculates the relative frequency of the excited state among the generated samples.

    - Finally, the `dynamics.marginals()` function generates marginal distributions.

  * The `sf.apps.vibronic` module has been relocated to within the `qchem` module. As a result, the
    `apps.sample.vibronic()` function is now accessible under `apps.qchem.vibronic.sample()`,
    providing a single location for quantum chemistry functionality.
    [(#416)](https://github.com/XanaduAI/strawberryfields/pull/416)

  For more details, please see the [qchem
  documentation](https://strawberryfields.readthedocs.io/en/latest/code/api/strawberryfields.apps.qchem.html).

* The `GaussianState` returned from simulations using the Gaussian backend
  now has feature parity with the `FockState` object returned from the Fock backends.
  [(#407)](https://github.com/XanaduAI/strawberryfields/pull/407)

  In particular, it now supports the following methods:

  - `GaussianState.dm()`
  - `GaussianState.ket()`
  - `GaussianState.all_fock_probs()`

  In addition, the existing `GaussianState.reduced_dm()` method now supports
  multi-mode reduced density matrices.

* Adds the `sf.utils.samples_expectation`, `sf.utils.samples_variance` and
  `sf.utils.all_fock_probs_pnr` functions for obtaining counting statistics from samples.
  [(#399)](https://github.com/XanaduAI/strawberryfields/pull/399)

* Compilation of Strawberry Fields programs has been overhauled.

  * Strawberry Fields can now access the Xanadu Cloud device specifications API.
    The `Connection` class has a new method `Connection.get_device`,
    which returns a `DeviceSpec` class.
    [(#429)](https://github.com/XanaduAI/strawberryfields/pull/429)
    [(#432)](https://github.com/XanaduAI/strawberryfields/pull/432)

  * New `Xstrict`, `Xcov`, and `Xunitary` compilers for compiling programs into the X architecture
    have been added.
    [(#358)](https://github.com/XanaduAI/strawberryfields/pull/358)
    [(#438)](https://github.com/XanaduAI/strawberryfields/pull/438)

  * Finally, the `strawberryfields.circuitspecs` module has been renamed to
    `strawberryfields.compilers`.

* Adds `diagonal_expectation` method for the `BaseFockState` class, which returns
  the expectation value of any operator that is diagonal in the number basis.
  [(#389)](https://github.com/XanaduAI/strawberryfields/pull/389)

* Adds `parity_expectation` method as an instance of `diagonal_expectation` for
  the `BaseFockState` class, and its own function for `BaseGaussianState`.
  This returns the expectation value of the parity operator,
  defined as (-1)^N.
  [(#389)](https://github.com/XanaduAI/strawberryfields/pull/389)

<h3>Improvements</h3>

* Modifies the rectangular interferometer decomposition to make it more efficient for hardware
  devices. Rather than decomposing the interferometer using Clements :math:`T` matrices, the
  decomposition now directly produces Mach-Zehnder interferometers corresponding to on-chip phases.
  [(#363)](https://github.com/XanaduAI/strawberryfields/pull/363)

* Changes the `number_expectation` method for the `BaseFockState` class to be an instance of
  `diagonal_expectation`.
  [(#389)](https://github.com/XanaduAI/strawberryfields/pull/389)

* Increases the speed at which the following gates are generated: `Dgate`, `Sgate`, `BSgate` and
  `S2gate` by relying on a recursive implementation recently introduced in `thewalrus`. This has
  substantial effects on the speed of the `Fockbackend` and the `TFbackend`, especially for high
  cutoff values.
  [(#378)](https://github.com/XanaduAI/strawberryfields/pull/378)
  [(#381)](https://github.com/XanaduAI/strawberryfields/pull/381)

* All measurement samples can now be accessed via the `results.all_samples` attribute, which returns
  a dictionary mapping the mod index to a list of measurement values. This is useful for cases where
  a single mode may be measured multiple times.
  [(#433)](https://github.com/XanaduAI/strawberryfields/pull/433)

<h3>Breaking Changes</h3>

* Removes support for Python 3.5.
  [(#385)](https://github.com/XanaduAI/strawberryfields/pull/385)

* Complex parameters now are expected in polar form as two separate real parameters.
  [(#378)](https://github.com/XanaduAI/strawberryfields/pull/378)

<h3>Contributors</h3>

This release contains contributions from (in alphabetical order):

Juan Miguel Arrazola, Tom Bromley, Jack Ceroni, Aroosa Ijaz, Theodor Isacsson, Josh Izaac, Nathan
Killoran, Soran Jahangiri, Shreya P. Kumar, Filippo Miatto, Nicolás Quesada, Antal Száva


# Release 0.14.0

<h3>New features since last release</h3>

* Dark counts can now be added to the samples received from photon measurements in the
  Fock basis (sf.ops.MeasureFock) during a simulation.

* The `"tf"` backend now supports TensorFlow 2.0 and above.
  [(#283)](https://github.com/XanaduAI/strawberryfields/pull/283)
  [(#320)](https://github.com/XanaduAI/strawberryfields/pull/320)
  [(#323)](https://github.com/XanaduAI/strawberryfields/pull/323)
  [(#361)](https://github.com/XanaduAI/strawberryfields/pull/361)
  [(#372)](https://github.com/XanaduAI/strawberryfields/pull/372)
  [(#373)](https://github.com/XanaduAI/strawberryfields/pull/373)
  [(#374)](https://github.com/XanaduAI/strawberryfields/pull/374)
  [(#375)](https://github.com/XanaduAI/strawberryfields/pull/375)
  [(#377)](https://github.com/XanaduAI/strawberryfields/pull/377)

  For more details and demonstrations of the new TensorFlow 2.0-compatible backend,
  see our [optimization and machine learning tutorials](https://strawberryfields.readthedocs.io/en/stable/introduction/tutorials.html#optimization-and-machine-learning).

  For example, using TensorFlow 2.0 to train a variational photonic
  circuit:

  ```python
  eng = sf.Engine(backend="tf", backend_options={"cutoff_dim": 7})
  prog = sf.Program(1)

  with prog.context as q:
      # Apply a single mode displacement with free parameters
      Dgate(prog.params("a"), prog.params("p")) | q[0]

  opt = tf.keras.optimizers.Adam(learning_rate=0.1)

  alpha = tf.Variable(0.1)
  phi = tf.Variable(0.1)

  for step in range(50):
      # reset the engine if it has already been executed
      if eng.run_progs:
          eng.reset()

      with tf.GradientTape() as tape:
          # execute the engine
          results = eng.run(prog, args={'a': alpha, 'p': phi})
          # get the probability of fock state |1>
          prob = results.state.fock_prob([1])
          # negative sign to maximize prob
          loss = -prob

      gradients = tape.gradient(loss, [alpha, phi])
      opt.apply_gradients(zip(gradients, [alpha, phi]))
      print("Value at step {}: {}".format(step, prob))
  ```

* Adds the method `number_expectation`  that calculates the expectation value of the product of the
  number operators of a given set of modes.
  [(#348)](https://github.com/XanaduAI/strawberryfields/pull/348/)

  ```python
  prog = sf.Program(3)
  with prog.context as q:
      ops.Sgate(0.5) | q[0]
      ops.Sgate(0.5) | q[1]
      ops.Sgate(0.5) | q[2]
      ops.BSgate(np.pi/3, 0.1) |  (q[0], q[1])
      ops.BSgate(np.pi/3, 0.1) |  (q[1], q[2])
  ```

  Executing this on the Fock backend,

  ```python
  >>> eng = sf.Engine("fock", backend_options={"cutoff_dim": 10})
  >>> state = eng.run(prog).state
  ```

  we can compute the expectation value :math:`\langle \hat{n}_0\hat{n}_2\rangle`:

  ```python
  >>> state.number_expectation([0, 2])
  ```

<h3>Improvements</h3>

* Add details to the error message for failed remote jobs.
  [(#370)](https://github.com/XanaduAI/strawberryfields/pull/370)

* The required version of The Walrus was increased to version 0.12, for
  tensor number expectation support.
  [(#380)](https://github.com/XanaduAI/strawberryfields/pull/380)

<h3>Contributors</h3>

This release contains contributions from (in alphabetical order):

Tom Bromley, Theodor Isacsson, Josh Izaac, Nathan Killoran, Filippo Miatto, Nicolás Quesada,
Antal Száva, Paul Tan.


# Release 0.13.0

<h3>New features since last release</h3>

* Adds initial support for the Xanadu's photonic quantum hardware.
  [(#101)](https://github.com/XanaduAI/strawberryfields/pull/101)
  [(#148)](https://github.com/XanaduAI/strawberryfields/pull/148)
  [(#294)](https://github.com/XanaduAI/strawberryfields/pull/294)
  [(#327)](https://github.com/XanaduAI/strawberryfields/pull/327)
  [(#328)](https://github.com/XanaduAI/strawberryfields/pull/328)
  [(#329)](https://github.com/XanaduAI/strawberryfields/pull/329)
  [(#330)](https://github.com/XanaduAI/strawberryfields/pull/330)
  [(#334)](https://github.com/XanaduAI/strawberryfields/pull/334)
  [(#336)](https://github.com/XanaduAI/strawberryfields/pull/336)
  [(#337)](https://github.com/XanaduAI/strawberryfields/pull/337)
  [(#339)](https://github.com/XanaduAI/strawberryfields/pull/339)

  Jobs can now be submitted to the Xanadu cloud platform to be run
  on supported hardware using the new `RemoteEngine`:

  ```python
  import strawberryfields as sf
  from strawberryfields import ops
  from strawberryfields.utils import random_interferometer

  # replace AUTHENTICATION_TOKEN with your Xanadu cloud access token
  con = sf.api.Connection(token="AUTH_TOKEN")
  eng = sf.RemoteEngine("X8", connection=con)
  prog = sf.Program(8)

  U = random_interferometer(4)

  with prog.context as q:
      ops.S2gate(1.0) | (q[0], q[4])
      ops.S2gate(1.0) | (q[1], q[5])
      ops.S2gate(1.0) | (q[2], q[6])
      ops.S2gate(1.0) | (q[3], q[7])

      ops.Interferometer(U) | q[:4]
      ops.Interferometer(U) | q[4:]
      ops.MeasureFock() | q

  result = eng.run(prog, shots=1000)
  ```

  For more details, see the
  [photonic hardware quickstart](https://strawberryfields.readthedocs.io/en/latest/introduction/photonic_hardware.html)
  and [tutorial](https://strawberryfields.readthedocs.io/en/latest/tutorials/tutorial_X8.html).

* Significantly speeds up the Fock backend of Strawberry Fields,
  through a variety of changes:

  - The Fock backend now uses The Walrus high performance implementations of
    the displacement, squeezing, two-mode squeezing, and beamsplitter operations.
    [(#287)](https://github.com/XanaduAI/strawberryfields/pull/287)
    [(#289)](https://github.com/XanaduAI/strawberryfields/pull/289)

  - Custom tensor contractions which make use of symmetry relations for the beamsplitter
    and the two-mode squeeze gate have been added, as well as more efficient contractions
    for diagonal operations in the Fock basis.
    [(#292)](https://github.com/XanaduAI/strawberryfields/pull/292)

<br>

* New `sf` command line program for configuring Strawberry Fields for access
  to the Xanadu cloud platform, as well as submitting and executing jobs from the
  command line.
  [(#146)](https://github.com/XanaduAI/strawberryfields/pull/146)
  [(#312)](https://github.com/XanaduAI/strawberryfields/pull/312)

  The new Strawberry Fields command line program `sf` provides several utilities
  including:

  * `sf configure [--token] [--local]`: configure the connection to the cloud platform

  * `sf run input [--output FILE]`: submit and execute quantum programs from the command line

  * `sf --ping`: verify your connection to the Xanadu cloud platform

  For more details, see the
  [documentation](https://strawberryfields.readthedocs.io/en/stable/code/sf_cli.html).

* New configuration functions to load configuration from
  keyword arguments, environment variables, and configuration files.
  [(#298)](https://github.com/XanaduAI/strawberryfields/pull/298)
  [(#306)](https://github.com/XanaduAI/strawberryfields/pull/306)

  This includes the ability to automatically store Xanadu cloud platform
  credentials in a configuration file using the new function

  ```python
  sf.store_account("AUTHENTICATION_TOKEN")
  ```

  as well as from the command line,

  ```bash
  $ sf configure --token AUTHENTICATION_TOKEN
  ```

  Configuration files can be saved globally, or locally on a per-project basis.
  For more details, see the
  [configuration documentation](https://strawberryfields.readthedocs.io/en/stable/introduction/configuration.html)

* Adds configuration functions for resetting, deleting configurations, as
  well as displaying available configuration files.
  [(#359)](https://github.com/XanaduAI/strawberryfields/pull/359)

* Adds the `x_quad_values` and `p_quad_values` methods to the `state` class.
  This allows calculation of x and p quadrature
  probability distributions by integrating across the Wigner function.
  [(#270)](https://github.com/XanaduAI/strawberryfields/pull/270)

* Adds support in the applications layer for node-weighted graphs.

  Sample from graphs with node weights using a special-purpose encoding
  [(#295)](https://github.com/XanaduAI/strawberryfields/pull/295):

  ```python
  from strawberryfields.apps import sample

  # generate a random graph
  g = nx.erdos_renyi_graph(20, 0.6)
  a = nx.to_numpy_array(g)

  # define node weights
  # and encode into the adjacency matrix
  w = [i for i in range(20)]
  a = sample.waw_matrix(a, w)

  s = sample.sample(a, n_mean=10, n_samples=10)
  s = sample.postselect(s, min_count=4, max_count=20)
  s = sample.to_subgraphs(s, g)
  ```

  Node weights can be input to search algorithms in the `clique` and `subgraph` modules
  [(#296)](https://github.com/XanaduAI/strawberryfields/pull/296)
  [(#297)](https://github.com/XanaduAI/strawberryfields/pull/297):

  ```python
  from strawberryfields.apps import clique
  c = [clique.shrink(s_, g, node_select=w) for s_ in s]
  [clique.search(c_, g, iterations=10, node_select=w) for c_ in c]
  ```

  ```python
  from strawberryfields.apps import subgraph
  subgraph.search(s, g, min_size=5, max_size=8, node_select=w)
  ```

<h3>Improvements</h3>

* Moved Fock backend apply-gate functions to `Circuit` class, and removed
  `apply_gate_einsum` and `Circuits._apply_gate`, since they were no longer used.
  [(#293)](https://github.com/XanaduAI/strawberryfields/pull/293/)

* Results returned from all backends now have a unified type and shape.
  In addition, attempting to use batching, post-selection and feed-foward together
  with multiple shots now raises an error.
  [(#300)](https://github.com/XanaduAI/strawberryfields/pull/300)

* Modified the rectangular decomposition to ensure that identity-like
  unitaries are implemented with no swaps.
  [(#311)](https://github.com/XanaduAI/strawberryfields/pull/311)

<h3>Bug fixes</h3>

* Symbolic Operation parameters are now compatible with TensorFlow 2.0 objects.
  [(#282)](https://github.com/XanaduAI/strawberryfields/pull/282)

* Added `sympy>=1.5` to the list of dependencies.
  Removed the `sympy.functions.atan2` workaround now that SymPy has been fixed.
  [(#280)](https://github.com/XanaduAI/strawberryfields/pull/280)

* Removed two unnecessary else statements that pylint complained about.
  [(#290)](https://github.com/XanaduAI/strawberryfields/pull/290)

* Fixed a bug in the `MZgate`, where the internal and external phases were
  in the wrong order in both the docstring and the argument list. The new
  signature is `MZgate(phase_in, phase_ex)`, matching the existing `rectangular_symmetric`
  decomposition.
  [(#301)](https://github.com/XanaduAI/strawberryfields/pull/301)

* Updated the relevant methods in `RemoteEngine` and `Connection` to derive `shots`
  from the Blackbird script or `Program` if not explicitly specified.
  [(#327)](https://github.com/XanaduAI/strawberryfields/pull/327)

* Fixed a bug in homodyne measurements in the Fock backend, where computed
  probability values could occasionally include small negative values
  due to floating point precision error.
  [(#364)](https://github.com/XanaduAI/strawberryfields/pull/364)

* Fixed a bug that caused an exception when printing results with no state.
  [(#367)](https://github.com/XanaduAI/strawberryfields/pull/367)

* Improves the Takagi decomposition, by making explicit use of the eigendecomposition of real symmetric matrices. [(#352)](https://github.com/XanaduAI/strawberryfields/pull/352)

<h3>Contributors</h3>

This release contains contributions from (in alphabetical order):

Ville Bergholm, Tom Bromley, Jack Ceroni, Theodor Isacsson, Josh Izaac, Nathan Killoran, Shreya P Kumar,
Leonhard Neuhaus, Nicolás Quesada, Jeremy Swinarton, Antal Száva, Paul Tan, Zeid Zabaneh.


# Release 0.12.1

<h3>New features</h3>

* A new `gaussian_unitary` circuitspec that can be used to compile any sequency of Gaussian
  transformations into a single `GaussianTransform` gate and a sequence of single mode `Dgate`s.
  [(#238)](https://github.com/XanaduAI/strawberryfields/pull/238)

<h3>Improvements</h3>

* Add new Strawberry Fields applications paper to documentation
  [(#274)](https://github.com/XanaduAI/strawberryfields/pull/274)

* Update figure for GBS device in documentation
  [(#275)](https://github.com/XanaduAI/strawberryfields/pull/275)

<h3>Bug fixes</h3>

* Fix installation issue with incorrect minimum version number for `thewalrus`
  [(#272)](https://github.com/XanaduAI/strawberryfields/pull/272)
  [(#277)](https://github.com/XanaduAI/strawberryfields/pull/277)

* Correct URL for image in `README`
  [(#273)](https://github.com/XanaduAI/strawberryfields/pull/273)

* Add applications data to `MANIFEST.in`
  [(#278)](https://github.com/XanaduAI/strawberryfields/pull/278)

<h3>Contributors</h3>

This release contains contributions from (in alphabetical order):

Ville Bergholm, Tom Bromley, Nicolás Quesada, Paul Tan


# Release 0.12.0

<h3>New features</h3>

* A new applications layer, allowing users to interface samples generated from near-term photonic
  devices with problems of practical interest. The `apps` package consists of the following
  modules:

  - The `apps.sample` module, for encoding graphs and molecules into Gaussian boson sampling
    (GBS) and generating corresponding samples.

  - The `apps.subgraph` module, providing a heuristic algorithm for finding dense subgraphs from GBS
    samples.

  - The `apps.clique` module, providing tools to convert subgraphs sampled from GBS into cliques and
    a heuristic to search for larger cliques.

  - The `apps.similarity` module, allowing users to embed graphs into high-dimensional feature
    spaces using GBS. Resulting feature vectors provide measures of graph similarity for machine
    learning tasks.

  - The `apps.points` module, allowing users to sample subsets of points according to new
    point processes that can be generated from a GBS device.

  - The `apps.vibronic` module, providing functionality to construct the vibronic absorption
    spectrum of a molecule from GBS samples.

<h3>Improvements</h3>

* The documentation was improved and refactored. Changes include:

  - A brand new theme, now matching PennyLane
    [(#262)](https://github.com/XanaduAI/strawberryfields/pull/262)

  - The documentation has been restructured to make it
    easier to navigate
    [(#266)](https://github.com/XanaduAI/strawberryfields/pull/266)

<h3>Contributors</h3>

This release contains contributions from (in alphabetical order):

Juan Miguel Arrazola, Tom Bromley, Josh Izaac, Soran Jahangiri, Nicolás Quesada


# Release 0.11.2

<h3>New features</h3>

* Adds the MZgate to ops.py, representing a Mach-Zehnder interferometer. This is
  not a primitive of the existing simulator backends; rather, `_decompose()` is
  defined, decomposing it into an external phase shift, two 50-50 beamsplitters,
  and an internal phase shift.
  [(#127)](https://github.com/XanaduAI/strawberryfields/pull/127)

* The `Chip0Spec` circuit class now defines a `compile` method, allowing
  arbitrary unitaries comprised of `{Interferometer, BSgate, Rgate, MZgate}`
  operations to be validated and compiled to match the topology of chip0.
  [(#127)](https://github.com/XanaduAI/strawberryfields/pull/127)

* `strawberryfields.ops.BipartiteGraphEmbed` quantum decomposition now added,
  allowing a bipartite graph to be embedded on a device that allows for
  initial two-mode squeezed states, and block diagonal unitaries.

* Added threshold measurements, via the new operation `MeasureThreshold`,
  and provided implementation of this operation in the Gaussian backend.
  [(#152)](https://github.com/XanaduAI/strawberryfields/pull/152)

* Programs can now have free parameters/arguments which are only bound to
  numerical values when the Program is executed, by supplying the actual
  argument values to the `Engine.run` method.
  [(#163)](https://github.com/XanaduAI/strawberryfields/pull/163)

<h3>API Changes</h3>

* The `strawberryfields.ops.Measure` shorthand has been deprecated in favour
  of `strawberryfields.ops.MeasureFock()`.
  [(#145)](https://github.com/XanaduAI/strawberryfields/pull/145)

* Several changes to the `strawberryfields.decompositions` module:
  [(#127)](https://github.com/XanaduAI/strawberryfields/pull/127)

  - The name `clements` has been replaced with `rectangular` to
    correspond with the shape of the resulting decomposition.

  - All interferometer decompositions (`rectangular`, `rectangular_phase_end`,
    `rectangular_symmetric`, and `triangular`) now have standardized outputs
    `(tlist, diag, tilist)`, so they can easily be swapped.

* Several changes to `ops.Interferometer`:
  [(#127)](https://github.com/XanaduAI/strawberryfields/pull/127)

  - The calculation of the ops.Interferometer decomposition has been moved from
    `__init__` to `_decompose()`, allowing the interferometer decomposition type
    to be set by a `CircuitSpec` during compilation.

  - `**kwargs` is now passed through from `Operation.decompose` -> `Gate.decompose`
    -> `SpecificOp._decompose`, allowing decomposition options to be passed during
    compilation.

  - `ops.Interferometer` now accepts the keyword argument `mesh` to be set during
    initialization, allowing the user to specify the decomposition they want.

* Moves the `Program.compile_seq` method to `CircuitSpecs.decompose`. This allows it
  to be accessed from the `CircuitSpec.compile` method. Furthermore, it now must also
  be passed the program registers, as compilation may sometimes require this.
  [(#127)](https://github.com/XanaduAI/strawberryfields/pull/127)

* Parameter class is replaced by `MeasuredParameter` and `FreeParameter`, both inheriting from
  `sympy.Symbol`. Fixed numeric parameters are handled by the built-in Python numeric
  classes and numpy arrays.
  [(#163)](https://github.com/XanaduAI/strawberryfields/pull/163)

* `Parameter`, `RegRefTransform` and `convert` are removed.
  [(#163)](https://github.com/XanaduAI/strawberryfields/pull/163)

<h3>Improvements</h3>

* Photon-counting measurements can now be done in the Gaussian backend for states with nonzero displacement.
  [(#154)](https://github.com/XanaduAI/strawberryfields/pull/154)

* Added a new test for the cubic phase gate
  [(#160)](https://github.com/XanaduAI/strawberryfields/pull/160)

* Added new integration tests for the Gaussian gates that are not primitive,
  i.e., P, CX, CZ, and S2.
  [(#173)](https://github.com/XanaduAI/strawberryfields/pull/173)

<h3>Bug fixes</h3>

* Fixed bug in `strawberryfields.decompositions.rectangular_symmetric` so its
  returned phases are all in the interval [0, 2*pi), and corrects the
  function docstring.
  [(#196)](https://github.com/XanaduAI/strawberryfields/pull/196)

* When using the `'gbs'` compilation target, the measured registers are now sorted in
  ascending order in the resulting compiled program.
  [(#144)](https://github.com/XanaduAI/strawberryfields/pull/144)

* Fixed typo in the Gaussian Boson Sampling example notebook.
  [(#133)](https://github.com/XanaduAI/strawberryfields/pull/133)

* Fixed a bug in the function `smeanxp` of the Gaussian Backend simulator.
  [(#154)](https://github.com/XanaduAI/strawberryfields/pull/154)

* Clarified description of matrices that are accepted by graph embed operation.
  [(#147)](https://github.com/XanaduAI/strawberryfields/pull/147)

* Fixed typos in the documentation of the CX gate and BSgate
  [(#166)](https://github.com/XanaduAI/strawberryfields/pull/166)
  [(#167)](https://github.com/XanaduAI/strawberryfields/pull/167)
  [(#169)](https://github.com/XanaduAI/strawberryfields/pull/169)


# Release 0.11.1

<h3>Improvements</h3>

* Added the `circuit_spec` attribute to `BaseBackend` to denote which CircuitSpecs class
  should be used to validate programs for each backend
  [(#125)](https://github.com/XanaduAI/strawberryfields/pull/125).

* Removed the `return_state` keyword argument from `LocalEngine.run()`. Now no state
  object is returned if `modes==[]`.
  [(#126)](https://github.com/XanaduAI/strawberryfields/pull/126)

* Fixed a typo in the boson sampling tutorial.
  [(#133)](https://github.com/XanaduAI/strawberryfields/pull/133)

<h3>Bug fixes</h3>

* Allows imported Blackbird programs to store `target` options
  as default run options. During eng.run, if no run options are provided
  as a keyword argument, the engine will fall back on the run options stored
  within the program.
  This fixes a bug where shots specified in Blackbird scripts were not being
  passed to `eng.run`.
  [(#130)](https://github.com/XanaduAI/strawberryfields/pull/130)

* Removes `ModuleNotFoundError` from the codebase, replacing all occurrences
  with `ImportError`. Since `ModuleNotFoundError` was only introduced in
  Python 3.6+, this fixes a bug where Strawberry Fields was not importable
  on Python 3.5
  [(#124)](https://github.com/XanaduAI/strawberryfields/pull/124).

* Updates the Chip0 template to use `MeasureFock() | [0, 1, 2, 3]`, which will
  allow correct fock measurement behaviour when simulated on the Gaussian backend
  [(#124)](https://github.com/XanaduAI/strawberryfields/pull/124).

* Fixed a bug in the `GraphEmbed` op, which was not correctly determining when a
  unitary was the identity
  [(#128)](https://github.com/XanaduAI/strawberryfields/pull/128).


# Release 0.11.0

This is a significant release, with breaking changes to how quantum programs are constructed and executed. For example, the following Strawberry Fields program, <= version 0.10:

```python
eng, q = sf.Engine(2, hbar=0.5)

with eng:
    Sgate(0.5) | q[0]
    MeasureFock() | q[0]

state = eng.run("fock", cutoff_dim=5)
ket = state.ket()
print(q[0].val)
```

would now be written, in v0.11, as follows:

```python
sf.hbar = 0.5
prog = sf.Program(2)
eng = sf.Engine("fock", backend_options={"cutoff_dim": 5})

with prog.context as q:
    Sgate(0.5) | q[0]
    MeasureFock() | q[0]

results = eng.run(prog)
ket = results.state.ket()
print(results.samples[0])
```

<h3>New features</h3>

- The functionality of the `Engine` class has been divided into two new classes: `Program`, which represents a quantum circuit or a fragment thereof, and `Engine`, which executes `Program` instances.

- Introduced the `BaseEngine` abstract base class and the `LocalEngine` child class. `Engine` is kept as an alias for `LocalEngine`.

- The Engine API has been changed slightly:

  The engine is initialized with the required backend, as well as a `backend_options` dictionary, which is passed to the backend:

    ```python
    eng = sf.Engine("fock", backend_options={"cutoff_dim": 5}
    ```

  `LocalEngine.run()` now accepts a program to execute, and returns a `Result` object that contains both a state object (`Result.state`) and measurement samples (`Result.samples`):

    ```python
    results = eng.run(prog)
    state = results.state
    samples = results.samples
    ```

  - `compile_options` can be provided when calling `LocalEngine.run()`. These are passed to the `compile()` method of the program before execution.

  - `run_options` can be provided when calling `LocalEngine.run()`. These are used to determine the characteristics of the measurements and state contained in the `Results` object returned after the program is finished executing.

  - `shots` keyword argument can be passed to `run_options`, enabling multi-shot sampling. Supported only
    in the Gaussian backend, and only for Fock measurements.

 - The Gaussian backend now officially supports Fock-basis measurements (`MeasureFock`), but does not update the quantum state after a Fock measurement.

- Added the `io` module, which is used to save/load standalone Blackbird scripts from/into Strawberry Fields. Note that the Blackbird DSL has been spun off as an independent package and is now a dependency of Strawberry Fields.

- Added a new interferometer decomposition `mach_zehnder` to the decompositions module.

- Added a `Configuration` class, which is used to load, store, save, and modify configuration options for Strawberry Fields.

- `hbar` is now set globally for the entire session, by setting the value of `sf.hbar` (default is 2).


- Added the ability to generate random real (orthogonal) interferometers and random block diagonal symplectic and covariance matrices.

- Added two top-level functions:
    - `about()`, which prints human-readable system info including installed versions of various Python packages.
    - `cite()`, which prints a bibtex citation for SF.

- Added a glossary to the documentation.

<h3>API Changes</h3>

- Added the `circuitspecs` subpackage, containing the `CircuitSpecs` class and a quantum circuit database.

  The database can be used to
    - Validate that a `Program` belongs in a specific circuit class.
    - Compile a `Program` for a desired circuit target, e.g., so that it can be executed on a given backend.
  The database includes a number of compilation targets, including Gaussian Boson Sampling circuits.

- The way hbar is handled has been simplified:
    - The backend API is now entirely hbar-independent, i.e., every backend API method is defined in terms of a and a^\dagger only, not x and p.
    - The backends always explicitly use `hbar=2` internally.
    - `hbar` is now a global, frontend-only variable that the user can set at the beginning of the session. It is used at the `Operation.apply()` level to scale the inputs and outputs of the backend API calls as needed, and inside the `State` objects.
    - The only backend API calls that need to do hbar scaling for the input parameters are the X, Z, and V gates, the Gaussian state decomposition, and homodyne measurements (both the returned value and postselection argument are scaled).

<h3>Improvements</h3>

- Removed TensorFlow as an explicit dependency of Strawberry Fields. Advanced users can still install TensorFlow manually using `pip install tensorflow==1.3` and use as before.

- The behaviour and function signature of the `GraphEmbed` operation has been updated.

- Remove the unused `Command.decomp` instance attribute.

- Better error messages for the `New` operation when used outside of a circuit.

- Docstrings updated in the decompositions module.

- Docstrings for Fock backend reformatted and cleaned up.

- Cleaning up of citations and `references.bib` file.

- Typos in documentation fixed.

<h3>Bug fixes</h3>

- Fixed a bug with installation on Windows for certain locales.
- Fixed a bug in the `New` operation.
- Bugfix in `Gate.merge()`
- Fixed bugs in `measure_fock` in the TensorFlow backend which caused samples to be evaluated independently and for conditional states to be potentially decoupled from the measurement results.
- Fixed a latent bug in `graph_embed`.
- Bugfix for Bloch-Messiah returning non-symplectic matrices when input is passive.

<h3>Contributors</h3>

This release contains contributions from (in alphabetical order):

Ville Bergholm, Tom Bromley, Ish Dhand, Karel Dumon, Xueshi Guo, Josh Izaac, Nathan Killoran, Leonhard Neuhaus, Nicolás Quesada.



# Release 0.10

<h3>New features</h3>

- Added two new utility functions to extract a numerical representation of a circuit from an Engine object: `extract_unitary` and `extract_channel`.

- Added a LaTeX quantum circuit drawer, that outputs the engine queue or the applied operations as a qcircuit compatible circuit diagram.

- Added support for an alternative form of Clements decomposition, where the local phases occur at the end rather than in the middle of the beamsplitter array. This decomposition is more symmetric than the intermediate one, which could make it more robust. This form also makes it easier to implement a tensor-network simulation of linear optics.

- Adds the `GraphEmbed` quantum operation/decomposition to the Strawberry Fields frontend. This allows the embedding of an arbitrary (complex-valued) weighted adjacency matrix into a Gaussian boson sampler.

- Adds support for the Reck decomposition

- Added documentation to the Quantum Algorithms section on CV quantum neural networks

<h3>Improvements</h3>

- Test suite has been ported to pytest

- Linting improvements

- Made corrections to the Clements decomposition documentation and docstring, and fixed the Clements unit tests to ensure they are deterministic.

<h3>Bug fixes</h3>

- Fixed Bloch-Messiah bug arising when singular values were degenerate. Previously, the Bloch-Messiah decomposition did not return matrices in the canonical symplectic form if one or more of the Bloch-Messiah singular values were degenerate.

<h3>Contributors</h3>

This release contains contributions from (in alphabetical order):

Shahnawaz Ahmed, Thomas R. Bromley, Ish Dhand, Marcus Edwards, Christian Gogolin, Josh Izaac, Nathan Killoran, Filippo Miatto, Nicolás Quesada.


# Release 0.9

<h3>New features</h3>

- Updated the [Strawberry Fields gallery](https://strawberryfields.readthedocs.io/en/latest/gallery/gallery.html), featuring community-submitted content (tutorials, notebooks, repositories, blog posts, research papers, etc.) using Strawberry Fields

- Added the `@operation` decorator, which allows commonly-used algorithms and subroutines to be declared in blackbird code as one-liner operations

- Added a `ThermalLossChannel` to the Strawberry Fields API (currently supported by the Gaussian backend)

- Added a `poly_quad_expectation` method to the `state` objects for Gaussian and Fock backends

<h3>Improvements</h3>

- New and improved tests

- Fixed typos in code/documentation

<h3>Contributors</h3>

This release contains contributions from:

Juan Leni, Arthur Pesah, Brianna Gopaul, Nicolás Quesada, Josh Izaac, and Nathan Killoran.


# Release 0.8

<h3>New features</h3>
* You can now prepare multimode states in all backends, via the following new quantum operations in `strawberryfields.ops`:
    - `Ket`
    - `DensityMatrix`
    - `Gaussian`

  Both `Ket` and `DensityMatrix` work with the Fock backends, while `Gaussian` works with all three, applying the Williamson decomposition or, optionally, directly preparing the Gaussian backend with the provided Gaussian state.
* Added Gaussian decompositions to the front-end; these can be accessed via the new quantum operations `Interferometer`, `GaussianTransform`, `Gaussian`. These allow you to apply interferometers, Gaussian symplectic transformations, and prepare a state based on a covariance matrix respectively. You can also query the engine to determine the CV gate decompositions applied.
* Added the cross-Kerr interaction, accessible via the quantum operation `CKgate()`.
* Added utilities for creating random covariance, symplectic, and Gaussian unitary matrices in `strawberryfields.utils`.
* States can now be compared directly for equality - this is defined separately for Gaussian states and Fock basis states.


<h3>Improvements</h3>
* The engine logic and behaviour has been overhauled, making it simpler to use and understand.
    - `eng.run()` and `eng.reset()` now allow the user to alter parameters such as `cutoff_dim` between runs.
    - `eng.reset_backend()` has been renamed to `eng.reset()`, and now also implicitly resets the queue.
    - The engine can now be reset even in the case of modes having being added/deleted, with no side effects. This is due to the presence of register checkpoints, allowing the engine to keep track of register changes.
    - `eng.print_applied()` keeps track of multiple simulation runs, by using nested lists.
* A new parameter class is introduced - this is a developmental change, and does not affect the user-facing parts of Strawberry Fields. All parameters passed to quantum operations are 'wrapped' in this parameter class, which also contains several high level mathematical and array/tensor manipulation functions and methods.


<h3>Contributors</h3>
This release contains contributions from:

Ville Bergholm, Christian Gogolin, Nicolás Quesada, Josh Izaac, and Nathan Killoran.




# Release 0.7.3

<h3>New features</h3>
* Added Gaussian decompositions to the front-end; these can be accessed via the new quantum operations `Interferometer`, `GaussianTransform`, `CovarianceState`. These allow you to apply interferometers, Gaussian symplectic transformations, and prepare a state based on a covariance matrix respectively. You can also query the engine to determine the CV gate decompositions applied.
* Added utilities for creating random covariance, symplectic, and gaussian unitary matrices in `strawberryfields.utils`.

<h3>Improvements</h3>
* Created a separate package `strawberryfields-gpu` that requires `tensorflow-gpu`.
* Modified TFBackend to cache non-variable parts of the beamsplitter, to speed up computation.
* Minor performance improvement in `fock_prob()` by avoiding inverting a matrix twice.

<h3>Bug fixes</h3>
* Fixed bug #10 by adding the ability to reset the Fock modeMap and GaussianCircuit class
* Fixed bug #11 by reshaping the Fock probabilities if the state happens to be pure states
* Fixed Clements decomposition bug where some phase angles weren't applied
* Fixed typo in displaced squeezed formula in documentation
* Fix to prevent beamsplitter prefactor cache from breaking things if using two graphs
* Fix bug #13, GaussianBackend.state() raises an IndexError if all modes in the state have been deleted.


# Release 0.7.2

<h3>Bug fixes</h3>
* Fixed Tensorflow requirements in `setup.py`, so that installation will now work for versions of tensorflow>=1.3,<1.7

<h3>Known issues</h3>
* Tensorflow version 1.7 introduces some breaking API changes, so is currently not supported by Strawberry Fields.


# Release 0.7.1

Initial public release.

<h3>Contributors</h3>
This release contains contributions from:

Nathan Killoran, Josh Izaac, Nicolás Quesada, Matthew Amy, and Ville Bergholm.<|MERGE_RESOLUTION|>--- conflicted
+++ resolved
@@ -5,7 +5,6 @@
 * `TDMProgram` objects can now be compiled and submitted via the API.
   [(#476)](https://github.com/XanaduAI/strawberryfields/pull/476)
 
-<<<<<<< HEAD
 * Wigner functions can be plotted directly via Strawberry Fields using Plot.ly.
   [(#495)](https://github.com/XanaduAI/strawberryfields/pull/495)
 
@@ -24,11 +23,10 @@
 
   sf.plot_wigner(state, xvec, pvec, renderer="browser")
   ```
-=======
+  
 * Strawberry Fields code can be generated from a program (and an engine) by
   calling `sf.io.generate_code(program, eng=engine)`.
   [(#496)](https://github.com/XanaduAI/strawberryfields/pull/496)
->>>>>>> e54205f7
 
 <h3>Improvements</h3>
 
