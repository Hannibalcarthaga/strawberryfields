--- conflicted
+++ resolved
@@ -145,7 +145,6 @@
 
         assert config.api["hostname"] == host
 
-<<<<<<< HEAD
     def test_parse_environment_variable(self, monkeypatch):
         monkeypatch.setattr(conf, "BOOLEAN_KEYS", ("some_boolean",))
         assert conf.parse_environment_variable("some_boolean", "true") is True
@@ -162,7 +161,7 @@
 
         something_else = MagicMock()
         assert conf.parse_environment_variable("not_a_boolean", something_else) == something_else
-=======
+
     def test_update_config_with_limited_config_file(self, tmpdir, monkeypatch):
         """
         This test asserts that the given a config file that only provides a single
@@ -176,5 +175,4 @@
         config = conf.Configuration(str(filename))
         assert config.api["hostname"] == conf.DEFAULT_CONFIG["api"]["hostname"]
         assert config.api["use_ssl"] == conf.DEFAULT_CONFIG["api"]["use_ssl"]
-        assert config.api["authentication_token"] == "071cdcce-9241-4965-93af-4a4dbc739135"
->>>>>>> 783f1065
+        assert config.api["authentication_token"] == "071cdcce-9241-4965-93af-4a4dbc739135"